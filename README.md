--- conflicted
+++ resolved
@@ -1,12 +1,8 @@
 # Hyperbolic Agentkit x X (Twitter) Chatbot x CDP Agentkit
 
 This repository is inspired by and modified from Coinbase's [CDP Agentkit](https://github.com/coinbase/cdp-agentkit). We extend our gratitude to the Coinbase Developer Platform team for their original work.
-
-<<<<<<< HEAD
 For the voice agent, we extend the work of [langchain-ai/react-voice-agent](https://github.com/langchain-ai/react-voice-agent).
 
-=======
->>>>>>> cb21c2cf
 A template for running an AI agent with both blockchain and compute capabilities, plus X posting using:
 - [Hyperbolic Compute Platform](https://app.hyperbolic.xyz/)
 - [Coinbase Developer Platform (CDP) Agentkit](https://github.com/coinbase/cdp-agentkit/)
@@ -121,11 +117,4 @@
 - Hyperbolic integration for compute operations
 - Persistent wallet management
 - X (Twitter) integration
-<<<<<<< HEAD
-- Modern web interface powered by Gradio
-
-
-```
-=======
-- Modern web interface powered by Gradio
->>>>>>> cb21c2cf
+- Modern web interface powered by Gradio